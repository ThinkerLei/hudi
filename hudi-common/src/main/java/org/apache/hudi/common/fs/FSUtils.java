/*
 * Licensed to the Apache Software Foundation (ASF) under one
 * or more contributor license agreements.  See the NOTICE file
 * distributed with this work for additional information
 * regarding copyright ownership.  The ASF licenses this file
 * to you under the Apache License, Version 2.0 (the
 * "License"); you may not use this file except in compliance
 * with the License.  You may obtain a copy of the License at
 *
 *      http://www.apache.org/licenses/LICENSE-2.0
 *
 * Unless required by applicable law or agreed to in writing, software
 * distributed under the License is distributed on an "AS IS" BASIS,
 * WITHOUT WARRANTIES OR CONDITIONS OF ANY KIND, either express or implied.
 * See the License for the specific language governing permissions and
 * limitations under the License.
 */

package org.apache.hudi.common.fs;

import org.apache.hudi.common.config.HoodieMetadataConfig;
import org.apache.hudi.common.config.SerializableConfiguration;
import org.apache.hudi.common.engine.HoodieEngineContext;
import org.apache.hudi.common.model.HoodieFileFormat;
import org.apache.hudi.common.model.HoodieLogFile;
import org.apache.hudi.common.model.HoodiePartitionMetadata;
import org.apache.hudi.common.table.HoodieTableConfig;
import org.apache.hudi.common.table.HoodieTableMetaClient;
import org.apache.hudi.common.table.view.FileSystemViewStorageConfig;
import org.apache.hudi.common.util.Option;
import org.apache.hudi.common.util.StringUtils;
import org.apache.hudi.common.util.collection.ImmutablePair;
import org.apache.hudi.common.util.collection.Pair;
import org.apache.hudi.exception.HoodieException;
import org.apache.hudi.exception.HoodieIOException;
import org.apache.hudi.exception.InvalidHoodiePathException;
import org.apache.hudi.hadoop.CachingPath;
import org.apache.hudi.metadata.HoodieTableMetadata;

import org.apache.hadoop.conf.Configuration;
import org.apache.hadoop.fs.FileStatus;
import org.apache.hadoop.fs.FileSystem;
import org.apache.hadoop.fs.LocatedFileStatus;
import org.apache.hadoop.fs.Path;
import org.apache.hadoop.fs.PathFilter;
import org.apache.hadoop.fs.RemoteIterator;
import org.apache.hadoop.hdfs.DistributedFileSystem;
import org.apache.log4j.LogManager;
import org.apache.log4j.Logger;

import java.io.File;
import java.io.FileNotFoundException;
import java.io.IOException;
import java.io.Serializable;
import java.util.ArrayList;
import java.util.Arrays;
import java.util.HashMap;
import java.util.HashSet;
import java.util.List;
import java.util.Map;
import java.util.Map.Entry;
import java.util.Objects;
import java.util.Set;
import java.util.UUID;
import java.util.function.Function;
import java.util.function.Predicate;
import java.util.regex.Matcher;
import java.util.regex.Pattern;
import java.util.stream.Collectors;
import java.util.stream.Stream;

import static org.apache.hudi.hadoop.CachingPath.getPathWithoutSchemeAndAuthority;

/**
 * Utility functions related to accessing the file storage.
 */
public class FSUtils {

  private static final Logger LOG = LogManager.getLogger(FSUtils.class);
<<<<<<< HEAD
  // Log files are of this pattern - .b5068208-e1a4-11e6-bf01-fe55135034f3_20170101134598.log.1
  public static final Pattern LOG_FILE_PATTERN =
      Pattern.compile("\\.(.*)_(.*)\\.(.*)\\.([0-9]*)(_(([0-9]*)-([0-9]*)-([0-9]*)))?");
  private static final String LOG_FILE_PREFIX = ".";
=======
  // Log files are of this pattern - .b5068208-e1a4-11e6-bf01-fe55135034f3_20170101134598.log.1_1-0-1
  // Archive log files are of this pattern - .commits_.archive.1_1-0-1
  public static final Pattern LOG_FILE_PATTERN =
      Pattern.compile("\\.(.+)_(.*)\\.(.+)\\.(\\d+)(_((\\d+)-(\\d+)-(\\d+))(.cdc)?)?");
>>>>>>> ab61f61d
  private static final int MAX_ATTEMPTS_RECOVER_LEASE = 10;
  private static final long MIN_CLEAN_TO_KEEP = 10;
  private static final long MIN_ROLLBACK_TO_KEEP = 10;
  private static final String HOODIE_ENV_PROPS_PREFIX = "HOODIE_ENV_";

  private static final PathFilter ALLOW_ALL_FILTER = file -> true;

  public static Configuration prepareHadoopConf(Configuration conf) {
    // look for all properties, prefixed to be picked up
    for (Entry<String, String> prop : System.getenv().entrySet()) {
      if (prop.getKey().startsWith(HOODIE_ENV_PROPS_PREFIX)) {
        LOG.info("Picking up value for hoodie env var :" + prop.getKey());
        conf.set(prop.getKey().replace(HOODIE_ENV_PROPS_PREFIX, "").replaceAll("_DOT_", "."), prop.getValue());
      }
    }
    return conf;
  }

  public static FileSystem getFs(String pathStr, Configuration conf) {
    return getFs(new Path(pathStr), conf);
  }

  public static FileSystem getFs(Path path, Configuration conf) {
    FileSystem fs;
    prepareHadoopConf(conf);
    try {
      fs = path.getFileSystem(conf);
    } catch (IOException e) {
      throw new HoodieIOException("Failed to get instance of " + FileSystem.class.getName(), e);
    }
    return fs;
  }

  public static FileSystem getFs(String pathStr, Configuration conf, boolean localByDefault) {
    if (localByDefault) {
      return getFs(addSchemeIfLocalPath(pathStr), conf);
    }
    return getFs(pathStr, conf);
  }

  /**
   * Check if table already exists in the given path.
   * @param path base path of the table.
   * @param fs instance of {@link FileSystem}.
   * @return {@code true} if table exists. {@code false} otherwise.
   */
  public static boolean isTableExists(String path, FileSystem fs) throws IOException {
    return fs.exists(new Path(path + "/" + HoodieTableMetaClient.METAFOLDER_NAME));
  }

  public static Path addSchemeIfLocalPath(String path) {
    Path providedPath = new Path(path);
    File localFile = new File(path);
    if (!providedPath.isAbsolute() && localFile.exists()) {
      Path resolvedPath = new Path("file://" + localFile.getAbsolutePath());
      LOG.info("Resolving file " + path + " to be a local file.");
      return resolvedPath;
    }
    LOG.info("Resolving file " + path + "to be a remote file.");
    return providedPath;
  }

  /**
   * Makes path qualified w/ {@link FileSystem}'s URI
   *
   * @param fs instance of {@link FileSystem} path belongs to
   * @param path path to be qualified
   * @return qualified path, prefixed w/ the URI of the target FS object provided
   */
  public static Path makeQualified(FileSystem fs, Path path) {
    return path.makeQualified(fs.getUri(), fs.getWorkingDirectory());
  }

  /**
   * A write token uniquely identifies an attempt at one of the IOHandle operations (Merge/Create/Append).
   */
  public static String makeWriteToken(int taskPartitionId, int stageId, long taskAttemptId) {
    return String.format("%d-%d-%d", taskPartitionId, stageId, taskAttemptId);
  }

  // TODO: this should be removed
  public static String makeBaseFileName(String instantTime, String writeToken, String fileId) {
    return String.format("%s_%s_%s%s", fileId, writeToken, instantTime,
        HoodieTableConfig.BASE_FILE_FORMAT.defaultValue().getFileExtension());
  }

  public static String makeBaseFileName(String instantTime, String writeToken, String fileId, String fileExtension) {
    return String.format("%s_%s_%s%s", fileId, writeToken, instantTime, fileExtension);
  }

  public static String makeBootstrapIndexFileName(String instantTime, String fileId, String ext) {
    return String.format("%s_%s_%s%s", fileId, "1-0-1", instantTime, ext);
  }

  public static String maskWithoutFileId(String instantTime, int taskPartitionId) {
    return String.format("*_%s_%s%s", taskPartitionId, instantTime, HoodieTableConfig.BASE_FILE_FORMAT
        .defaultValue().getFileExtension());
  }

  public static String getCommitFromCommitFile(String commitFileName) {
    return commitFileName.split("\\.")[0];
  }

  public static String getCommitTime(String fullFileName) {
    if (isLogFile(fullFileName)) {
      return fullFileName.split("_")[1].split("\\.")[0];
    }
    return fullFileName.split("_")[2].split("\\.")[0];
  }

  public static long getFileSize(FileSystem fs, Path path) throws IOException {
    return fs.getFileStatus(path).getLen();
  }

  public static String getFileId(String fullFileName) {
    return fullFileName.split("_")[0];
  }

  /**
   * Gets all partition paths assuming date partitioning (year, month, day) three levels down.
   */
  public static List<String> getAllPartitionFoldersThreeLevelsDown(FileSystem fs, String basePath) throws IOException {
    List<String> datePartitions = new ArrayList<>();
    // Avoid listing and including any folders under the metafolder
    PathFilter filter = getExcludeMetaPathFilter();
    FileStatus[] folders = fs.globStatus(new Path(basePath + "/*/*/*"), filter);
    for (FileStatus status : folders) {
      Path path = status.getPath();
      datePartitions.add(String.format("%s/%s/%s", path.getParent().getParent().getName(), path.getParent().getName(),
          path.getName()));
    }
    return datePartitions;
  }

  /**
   * Given a base partition and a partition path, return relative path of partition path to the base path.
   */
  public static String getRelativePartitionPath(Path basePath, Path fullPartitionPath) {
    basePath = getPathWithoutSchemeAndAuthority(basePath);
    fullPartitionPath = getPathWithoutSchemeAndAuthority(fullPartitionPath);

    String fullPartitionPathStr = fullPartitionPath.toString();

    if (!fullPartitionPathStr.startsWith(basePath.toString())) {
      throw new IllegalArgumentException("Partition path does not belong to base-path");
    }

    int partitionStartIndex = fullPartitionPathStr.indexOf(basePath.getName(),
        basePath.getParent() == null ? 0 : basePath.getParent().toString().length());
    // Partition-Path could be empty for non-partitioned tables
    return partitionStartIndex + basePath.getName().length() == fullPartitionPathStr.length() ? ""
        : fullPartitionPathStr.substring(partitionStartIndex + basePath.getName().length() + 1);
  }

  /**
   * Obtain all the partition paths, that are present in this table, denoted by presence of
   * {@link HoodiePartitionMetadata#HOODIE_PARTITION_METAFILE_PREFIX}.
   *
   * If the basePathStr is a subdirectory of .hoodie folder then we assume that the partitions of an internal
   * table (a hoodie table within the .hoodie directory) are to be obtained.
   *
   * @param fs FileSystem instance
   * @param basePathStr base directory
   */
  public static List<String> getAllFoldersWithPartitionMetaFile(FileSystem fs, String basePathStr) throws IOException {
    // If the basePathStr is a folder within the .hoodie directory then we are listing partitions within an
    // internal table.
    final boolean isMetadataTable = HoodieTableMetadata.isMetadataTable(basePathStr);
    final Path basePath = new Path(basePathStr);
    final List<String> partitions = new ArrayList<>();
    processFiles(fs, basePathStr, (locatedFileStatus) -> {
      Path filePath = locatedFileStatus.getPath();
      if (filePath.getName().startsWith(HoodiePartitionMetadata.HOODIE_PARTITION_METAFILE_PREFIX)) {
        partitions.add(getRelativePartitionPath(basePath, filePath.getParent()));
      }
      return true;
    }, !isMetadataTable);
    return partitions;
  }

  /**
   * Recursively processes all files in the base-path. If excludeMetaFolder is set, the meta-folder and all its subdirs
   * are skipped
   *
   * @param fs File System
   * @param basePathStr Base-Path
   * @param consumer Callback for processing
   * @param excludeMetaFolder Exclude .hoodie folder
   * @throws IOException -
   */
  public static void processFiles(FileSystem fs, String basePathStr, Function<FileStatus, Boolean> consumer,
                                  boolean excludeMetaFolder) throws IOException {
    PathFilter pathFilter = excludeMetaFolder ? getExcludeMetaPathFilter() : ALLOW_ALL_FILTER;
    FileStatus[] topLevelStatuses = fs.listStatus(new Path(basePathStr));
    for (FileStatus child : topLevelStatuses) {
      if (child.isFile()) {
        boolean success = consumer.apply(child);
        if (!success) {
          throw new HoodieException("Failed to process file-status=" + child);
        }
      } else if (pathFilter.accept(child.getPath())) {
        RemoteIterator<LocatedFileStatus> itr = fs.listFiles(child.getPath(), true);
        while (itr.hasNext()) {
          FileStatus status = itr.next();
          boolean success = consumer.apply(status);
          if (!success) {
            throw new HoodieException("Failed to process file-status=" + status);
          }
        }
      }
    }
  }

  public static List<String> getAllPartitionPaths(HoodieEngineContext engineContext, String basePathStr,
                                                  boolean useFileListingFromMetadata,
                                                  boolean assumeDatePartitioning) {
    HoodieMetadataConfig metadataConfig = HoodieMetadataConfig.newBuilder()
        .enable(useFileListingFromMetadata)
        .withAssumeDatePartitioning(assumeDatePartitioning)
        .build();
    try (HoodieTableMetadata tableMetadata = HoodieTableMetadata.create(engineContext, metadataConfig, basePathStr,
        FileSystemViewStorageConfig.SPILLABLE_DIR.defaultValue())) {
      return tableMetadata.getAllPartitionPaths();
    } catch (Exception e) {
      throw new HoodieException("Error fetching partition paths from metadata table", e);
    }
  }

  public static List<String> getAllPartitionPaths(HoodieEngineContext engineContext, HoodieMetadataConfig metadataConfig,
                                                  String basePathStr) {
    try (HoodieTableMetadata tableMetadata = HoodieTableMetadata.create(engineContext, metadataConfig, basePathStr,
        FileSystemViewStorageConfig.SPILLABLE_DIR.defaultValue())) {
      return tableMetadata.getAllPartitionPaths();
    } catch (Exception e) {
      throw new HoodieException("Error fetching partition paths from metadata table", e);
    }
  }

  public static Map<String, FileStatus[]> getFilesInPartitions(HoodieEngineContext engineContext,
                                                               HoodieMetadataConfig metadataConfig,
                                                               String basePathStr,
                                                               String[] partitionPaths) {
    try (HoodieTableMetadata tableMetadata = HoodieTableMetadata.create(engineContext, metadataConfig, basePathStr,
        FileSystemViewStorageConfig.SPILLABLE_DIR.defaultValue(), true)) {
      return tableMetadata.getAllFilesInPartitions(Arrays.asList(partitionPaths));
    } catch (Exception ex) {
      throw new HoodieException("Error get files in partitions: " + String.join(",", partitionPaths), ex);
    }
  }

  public static String getFileExtension(String fullName) {
    Objects.requireNonNull(fullName);
    String fileName = new File(fullName).getName();
    int dotIndex = fileName.lastIndexOf('.');
    return dotIndex == -1 ? "" : fileName.substring(dotIndex);
  }

  private static PathFilter getExcludeMetaPathFilter() {
    // Avoid listing and including any folders under the metafolder
    return (path) -> !path.toString().contains(HoodieTableMetaClient.METAFOLDER_NAME);
  }

  /**
   * Returns a new unique prefix for creating a file group.
   */
  public static String createNewFileIdPfx() {
    return UUID.randomUUID().toString();
  }

  public static String createNewFileId(String idPfx, int id) {
    return String.format("%s-%d", idPfx, id);
  }

  /**
   * Get the file extension from the log file.
   */
  public static String getFileExtensionFromLog(Path logPath) {
    Matcher matcher = LOG_FILE_PATTERN.matcher(logPath.getName());
    if (!matcher.find()) {
      throw new InvalidHoodiePathException(logPath, "LogFile");
    }
    return matcher.group(3);
  }

  /**
   * Get the first part of the file name in the log file. That will be the fileId. Log file do not have instantTime in
   * the file name.
   */
  public static String getFileIdFromLogPath(Path path) {
    Matcher matcher = LOG_FILE_PATTERN.matcher(path.getName());
    if (!matcher.find()) {
      throw new InvalidHoodiePathException(path, "LogFile");
    }
    return matcher.group(1);
  }

  /**
   * Check if the file is a base file of a log file. Then get the fileId appropriately.
   */
  public static String getFileIdFromFilePath(Path filePath) {
    if (FSUtils.isLogFile(filePath)) {
      return FSUtils.getFileIdFromLogPath(filePath);
    }
    return FSUtils.getFileId(filePath.getName());
  }

  /**
   * Get the first part of the file name in the log file. That will be the fileId. Log file do not have instantTime in
   * the file name.
   */
  public static String getBaseCommitTimeFromLogPath(Path path) {
    Matcher matcher = LOG_FILE_PATTERN.matcher(path.getName());
    if (!matcher.find()) {
      throw new InvalidHoodiePathException(path, "LogFile");
    }
    return matcher.group(2);
  }

  /**
   * Get TaskPartitionId used in log-path.
   */
  public static Integer getTaskPartitionIdFromLogPath(Path path) {
    Matcher matcher = LOG_FILE_PATTERN.matcher(path.getName());
    if (!matcher.find()) {
      throw new InvalidHoodiePathException(path, "LogFile");
    }
    String val = matcher.group(7);
    return val == null ? null : Integer.parseInt(val);
  }

  /**
   * Get Write-Token used in log-path.
   */
  public static String getWriteTokenFromLogPath(Path path) {
    Matcher matcher = LOG_FILE_PATTERN.matcher(path.getName());
    if (!matcher.find()) {
      throw new InvalidHoodiePathException(path, "LogFile");
    }
    return matcher.group(6);
  }

  /**
   * Get StageId used in log-path.
   */
  public static Integer getStageIdFromLogPath(Path path) {
    Matcher matcher = LOG_FILE_PATTERN.matcher(path.getName());
    if (!matcher.find()) {
      throw new InvalidHoodiePathException(path, "LogFile");
    }
    String val = matcher.group(8);
    return val == null ? null : Integer.parseInt(val);
  }

  /**
   * Get Task Attempt Id used in log-path.
   */
  public static Integer getTaskAttemptIdFromLogPath(Path path) {
    Matcher matcher = LOG_FILE_PATTERN.matcher(path.getName());
    if (!matcher.find()) {
      throw new InvalidHoodiePathException(path, "LogFile");
    }
    String val = matcher.group(9);
    return val == null ? null : Integer.parseInt(val);
  }

  /**
   * Get the last part of the file name in the log file and convert to int.
   */
  public static int getFileVersionFromLog(Path logPath) {
    return getFileVersionFromLog(logPath.getName());
  }

  public static int getFileVersionFromLog(String logFileName) {
    Matcher matcher = LOG_FILE_PATTERN.matcher(logFileName);
    if (!matcher.find()) {
      throw new HoodieIOException("Invalid log file name: " + logFileName);
    }
    return Integer.parseInt(matcher.group(4));
  }

  public static String makeLogFileName(String fileId, String logFileExtension, String baseCommitTime, int version,
      String writeToken) {
    String suffix = (writeToken == null)
        ? String.format("%s_%s%s.%d", fileId, baseCommitTime, logFileExtension, version)
        : String.format("%s_%s%s.%d_%s", fileId, baseCommitTime, logFileExtension, version, writeToken);
    return HoodieLogFile.LOG_FILE_PREFIX + suffix;
  }

  public static boolean isBaseFile(Path path) {
    String extension = getFileExtension(path.getName());
    return HoodieFileFormat.BASE_FILE_EXTENSIONS.contains(extension);
  }

  public static boolean isLogFile(Path logPath) {
    return isLogFile(logPath.getName());
  }

  public static boolean isLogFile(String fileName) {
    Matcher matcher = LOG_FILE_PATTERN.matcher(fileName);
    return matcher.find() && fileName.contains(".log");
  }

  /**
   * Returns true if the given path is a Base file or a Log file.
   */
  public static boolean isDataFile(Path path) {
    return isBaseFile(path) || isLogFile(path);
  }

  /**
   * Get the names of all the base and log files in the given partition path.
   */
  public static FileStatus[] getAllDataFilesInPartition(FileSystem fs, Path partitionPath) throws IOException {
    final Set<String> validFileExtensions = Arrays.stream(HoodieFileFormat.values())
        .map(HoodieFileFormat::getFileExtension).collect(Collectors.toCollection(HashSet::new));
    final String logFileExtension = HoodieFileFormat.HOODIE_LOG.getFileExtension();

    try {
      return Arrays.stream(fs.listStatus(partitionPath, path -> {
        String extension = FSUtils.getFileExtension(path.getName());
        return validFileExtensions.contains(extension) || path.getName().contains(logFileExtension);
      })).filter(FileStatus::isFile).toArray(FileStatus[]::new);
    } catch (IOException e) {
      // return empty FileStatus if partition does not exist already
      if (!fs.exists(partitionPath)) {
        return new FileStatus[0];
      } else {
        throw e;
      }
    }
  }

  /**
   * Get the latest log file for the passed in file-id in the partition path
   */
  public static Option<HoodieLogFile> getLatestLogFile(FileSystem fs, Path partitionPath, String fileId,
                                                       String logFileExtension, String baseCommitTime) throws IOException {
    return getLatestLogFile(getAllLogFiles(fs, partitionPath, fileId, logFileExtension, baseCommitTime));
  }

  /**
   * Get all the log files for the passed in file-id in the partition path.
   */
  public static Stream<HoodieLogFile> getAllLogFiles(FileSystem fs, Path partitionPath, final String fileId,
      final String logFileExtension, final String baseCommitTime) throws IOException {
    try {
      PathFilter pathFilter = path -> path.getName().startsWith("." + fileId) && path.getName().contains(logFileExtension);
      return Arrays.stream(fs.listStatus(partitionPath, pathFilter))
          .map(HoodieLogFile::new)
          .filter(s -> s.getBaseCommitTime().equals(baseCommitTime));
    } catch (FileNotFoundException e) {
      return Stream.of();
    }
  }

  /**
   * Get the latest log version for the fileId in the partition path.
   */
  public static Option<Pair<Integer, String>> getLatestLogVersion(FileSystem fs, Path partitionPath,
      final String fileId, final String logFileExtension, final String baseCommitTime) throws IOException {
    Option<HoodieLogFile> latestLogFile =
        getLatestLogFile(getAllLogFiles(fs, partitionPath, fileId, logFileExtension, baseCommitTime));
    if (latestLogFile.isPresent()) {
      return Option
          .of(Pair.of(latestLogFile.get().getLogVersion(), getWriteTokenFromLogPath(latestLogFile.get().getPath())));
    }
    return Option.empty();
  }

  /**
   * computes the next log version for the specified fileId in the partition path.
   */
  public static int computeNextLogVersion(FileSystem fs, Path partitionPath, final String fileId,
      final String logFileExtension, final String baseCommitTime) throws IOException {
    Option<Pair<Integer, String>> currentVersionWithWriteToken =
        getLatestLogVersion(fs, partitionPath, fileId, logFileExtension, baseCommitTime);
    // handle potential overflow
    return (currentVersionWithWriteToken.isPresent()) ? currentVersionWithWriteToken.get().getKey() + 1
        : HoodieLogFile.LOGFILE_BASE_VERSION;
  }

  public static int getDefaultBufferSize(final FileSystem fs) {
    return fs.getConf().getInt("io.file.buffer.size", 4096);
  }

  public static Short getDefaultReplication(FileSystem fs, Path path) {
    return fs.getDefaultReplication(path);
  }

  /**
   * When a file was opened and the task died without closing the stream, another task executor cannot open because the
   * existing lease will be active. We will try to recover the lease, from HDFS. If a data node went down, it takes
   * about 10 minutes for the lease to be rocovered. But if the client dies, this should be instant.
   */
  public static boolean recoverDFSFileLease(final DistributedFileSystem dfs, final Path p)
      throws IOException, InterruptedException {
    LOG.info("Recover lease on dfs file " + p);
    // initiate the recovery
    boolean recovered = false;
    for (int nbAttempt = 0; nbAttempt < MAX_ATTEMPTS_RECOVER_LEASE; nbAttempt++) {
      LOG.info("Attempt " + nbAttempt + " to recover lease on dfs file " + p);
      recovered = dfs.recoverLease(p);
      if (recovered) {
        break;
      }
      // Sleep for 1 second before trying again. Typically it takes about 2-3 seconds to recover
      // under default settings
      Thread.sleep(1000);
    }
    return recovered;
  }

  public static void createPathIfNotExists(FileSystem fs, Path partitionPath) throws IOException {
    if (!fs.exists(partitionPath)) {
      fs.mkdirs(partitionPath);
    }
  }

  public static Long getSizeInMB(long sizeInBytes) {
    return sizeInBytes / (1024 * 1024);
  }

  public static Path getPartitionPath(String basePath, String partitionPath) {
    if (StringUtils.isNullOrEmpty(partitionPath)) {
      return new Path(basePath);
    }

    // NOTE: We have to chop leading "/" to make sure Hadoop does not treat it like
    //       absolute path
    String properPartitionPath = partitionPath.startsWith("/")
        ? partitionPath.substring(1)
        : partitionPath;
    return getPartitionPath(new CachingPath(basePath), properPartitionPath);
  }

  public static Path getPartitionPath(Path basePath, String partitionPath) {
    // For non-partitioned table, return only base-path
    return StringUtils.isNullOrEmpty(partitionPath) ? basePath : new CachingPath(basePath, partitionPath);
  }

  /**
   * Extracts the file name from the relative path based on the table base path.  For example:
   * "/2022/07/29/file1.parquet", "/2022/07/29" -> "file1.parquet"
   * "2022/07/29/file2.parquet", "2022/07/29" -> "file2.parquet"
   * "/file3.parquet", "" -> "file3.parquet"
   * "file4.parquet", "" -> "file4.parquet"
   *
   * @param filePathWithPartition the relative file path based on the table base path.
   * @param partition             the relative partition path.  For partitioned table, `partition` contains the relative partition path;
   *                              for non-partitioned table, `partition` is empty
   * @return Extracted file name in String.
   */
  public static String getFileName(String filePathWithPartition, String partition) {
    int offset = StringUtils.isNullOrEmpty(partition)
        ? (filePathWithPartition.startsWith("/") ? 1 : 0) : partition.length() + 1;
    return filePathWithPartition.substring(offset);
  }

  /**
   * Get DFS full partition path (e.g. hdfs://ip-address:8020:/<absolute path>)
   */
  public static String getDFSFullPartitionPath(FileSystem fs, Path fullPartitionPath) {
    return fs.getUri() + fullPartitionPath.toUri().getRawPath();
  }

  /**
   * This is due to HUDI-140 GCS has a different behavior for detecting EOF during seek().
   *
   * @param fs fileSystem instance.
   * @return true if the inputstream or the wrapped one is of type GoogleHadoopFSInputStream
   */
  public static boolean isGCSFileSystem(FileSystem fs) {
    return fs.getScheme().equals(StorageSchemes.GCS.getScheme());
  }

  /**
   * Chdfs will throw {@code IOException} instead of {@code EOFException}. It will cause error in isBlockCorrupted().
   * Wrapped by {@code BoundedFsDataInputStream}, to check whether the desired offset is out of the file size in advance.
   */
  public static boolean isCHDFileSystem(FileSystem fs) {
    return StorageSchemes.CHDFS.getScheme().equals(fs.getScheme());
  }

  public static Configuration registerFileSystem(Path file, Configuration conf) {
    Configuration returnConf = new Configuration(conf);
    String scheme = FSUtils.getFs(file.toString(), conf).getScheme();
    returnConf.set("fs." + HoodieWrapperFileSystem.getHoodieScheme(scheme) + ".impl",
        HoodieWrapperFileSystem.class.getName());
    return returnConf;
  }

  /**
   * Get the FS implementation for this table.
   * @param path  Path String
   * @param hadoopConf  Serializable Hadoop Configuration
   * @param consistencyGuardConfig Consistency Guard Config
   * @return HoodieWrapperFileSystem
   */
  public static HoodieWrapperFileSystem getFs(String path, SerializableConfiguration hadoopConf,
      ConsistencyGuardConfig consistencyGuardConfig) {
    FileSystem fileSystem = FSUtils.getFs(path, hadoopConf.newCopy());
    return new HoodieWrapperFileSystem(fileSystem,
        consistencyGuardConfig.isConsistencyCheckEnabled()
            ? new FailSafeConsistencyGuard(fileSystem, consistencyGuardConfig)
            : new NoOpConsistencyGuard());
  }

  /**
   * Helper to filter out paths under metadata folder when running fs.globStatus.
   * @param fs  File System
   * @param globPath Glob Path
   * @return the file status list of globPath exclude the meta folder
   * @throws IOException when having trouble listing the path
   */
  public static List<FileStatus> getGlobStatusExcludingMetaFolder(FileSystem fs, Path globPath) throws IOException {
    FileStatus[] statuses = fs.globStatus(globPath);
    return Arrays.stream(statuses)
        .filter(fileStatus -> !fileStatus.getPath().toString().contains(HoodieTableMetaClient.METAFOLDER_NAME))
        .collect(Collectors.toList());
  }

  /**
   * Deletes a directory by deleting sub-paths in parallel on the file system.
   *
   * @param hoodieEngineContext {@code HoodieEngineContext} instance
   * @param fs file system
   * @param dirPath directory path
   * @param parallelism parallelism to use for sub-paths
   * @return {@code true} if the directory is delete; {@code false} otherwise.
   */
  public static boolean deleteDir(
      HoodieEngineContext hoodieEngineContext, FileSystem fs, Path dirPath, int parallelism) {
    try {
      if (fs.exists(dirPath)) {
        FSUtils.parallelizeSubPathProcess(hoodieEngineContext, fs, dirPath, parallelism, e -> true,
            pairOfSubPathAndConf -> deleteSubPath(
                pairOfSubPathAndConf.getKey(), pairOfSubPathAndConf.getValue(), true)
        );
        boolean result = fs.delete(dirPath, false);
        LOG.info("Removed directory at " + dirPath);
        return result;
      }
    } catch (IOException ioe) {
      throw new HoodieIOException(ioe.getMessage(), ioe);
    }
    return false;
  }

  /**
   * Processes sub-path in parallel.
   *
   * @param hoodieEngineContext {@code HoodieEngineContext} instance
   * @param fs file system
   * @param dirPath directory path
   * @param parallelism parallelism to use for sub-paths
   * @param subPathPredicate predicate to use to filter sub-paths for processing
   * @param pairFunction actual processing logic for each sub-path
   * @param <T> type of result to return for each sub-path
   * @return a map of sub-path to result of the processing
   */
  public static <T> Map<String, T> parallelizeSubPathProcess(
      HoodieEngineContext hoodieEngineContext, FileSystem fs, Path dirPath, int parallelism,
      Predicate<FileStatus> subPathPredicate, SerializableFunction<Pair<String, SerializableConfiguration>, T> pairFunction) {
    Map<String, T> result = new HashMap<>();
    try {
      FileStatus[] fileStatuses = fs.listStatus(dirPath);
      List<String> subPaths = Arrays.stream(fileStatuses)
          .filter(subPathPredicate)
          .map(fileStatus -> fileStatus.getPath().toString())
          .collect(Collectors.toList());
      result = parallelizeFilesProcess(hoodieEngineContext, fs, parallelism, pairFunction, subPaths);
    } catch (IOException ioe) {
      throw new HoodieIOException(ioe.getMessage(), ioe);
    }
    return result;
  }

  public static <T> Map<String, T> parallelizeFilesProcess(
      HoodieEngineContext hoodieEngineContext,
      FileSystem fs,
      int parallelism,
      SerializableFunction<Pair<String, SerializableConfiguration>, T> pairFunction,
      List<String> subPaths) {
    Map<String, T> result = new HashMap<>();
    if (subPaths.size() > 0) {
      SerializableConfiguration conf = new SerializableConfiguration(fs.getConf());
      int actualParallelism = Math.min(subPaths.size(), parallelism);

      hoodieEngineContext.setJobStatus(FSUtils.class.getSimpleName(),
          "Parallel listing paths " + String.join(",", subPaths));

      result = hoodieEngineContext.mapToPair(subPaths,
          subPath -> new ImmutablePair<>(subPath, pairFunction.apply(new ImmutablePair<>(subPath, conf))),
          actualParallelism);
    }
    return result;
  }

  /**
   * Deletes a sub-path.
   *
   * @param subPathStr sub-path String
   * @param conf       serializable config
   * @param recursive  is recursive or not
   * @return {@code true} if the sub-path is deleted; {@code false} otherwise.
   */
  public static boolean deleteSubPath(String subPathStr, SerializableConfiguration conf, boolean recursive) {
    try {
      Path subPath = new Path(subPathStr);
      FileSystem fileSystem = subPath.getFileSystem(conf.get());
      return fileSystem.delete(subPath, recursive);
    } catch (IOException e) {
      throw new HoodieIOException(e.getMessage(), e);
    }
  }

  /**
   * Lists file status at a certain level in the directory hierarchy.
   * <p>
   * E.g., given "/tmp/hoodie_table" as the rootPath, and 3 as the expected level,
   * this method gives back the {@link FileStatus} of all files under
   * "/tmp/hoodie_table/[*]/[*]/[*]/" folders.
   *
   * @param hoodieEngineContext {@link HoodieEngineContext} instance.
   * @param fs                  {@link FileSystem} instance.
   * @param rootPath            Root path for the file listing.
   * @param expectLevel         Expected level of directory hierarchy for files to be added.
   * @param parallelism         Parallelism for the file listing.
   * @return A list of file status of files at the level.
   */

  public static List<FileStatus> getFileStatusAtLevel(
      HoodieEngineContext hoodieEngineContext, FileSystem fs, Path rootPath,
      int expectLevel, int parallelism) {
    List<String> levelPaths = new ArrayList<>();
    List<FileStatus> result = new ArrayList<>();
    levelPaths.add(rootPath.toString());

    for (int i = 0; i <= expectLevel; i++) {
      result = FSUtils.parallelizeFilesProcess(hoodieEngineContext, fs, parallelism,
          pairOfSubPathAndConf -> {
            Path path = new Path(pairOfSubPathAndConf.getKey());
            try {
              FileSystem fileSystem = path.getFileSystem(pairOfSubPathAndConf.getValue().get());
              return Arrays.stream(fileSystem.listStatus(path))
                .collect(Collectors.toList());
            } catch (IOException e) {
              throw new HoodieIOException("Failed to list " + path, e);
            }
          },
          levelPaths)
          .values().stream()
          .flatMap(list -> list.stream()).collect(Collectors.toList());
      if (i < expectLevel) {
        levelPaths = result.stream()
            .filter(FileStatus::isDirectory)
            .map(fileStatus -> fileStatus.getPath().toString())
            .collect(Collectors.toList());
      }
    }
    return result;
  }

  /**
   * Serializable function interface.
   *
   * @param <T> Input value type.
   * @param <R> Output value type.
   */
  public interface SerializableFunction<T, R> extends Function<T, R>, Serializable {
  }

  private static Option<HoodieLogFile> getLatestLogFile(Stream<HoodieLogFile> logFiles) {
    return Option.fromJavaOptional(logFiles.min(HoodieLogFile.getReverseLogFileComparator()));
  }
}<|MERGE_RESOLUTION|>--- conflicted
+++ resolved
@@ -77,17 +77,10 @@
 public class FSUtils {
 
   private static final Logger LOG = LogManager.getLogger(FSUtils.class);
-<<<<<<< HEAD
-  // Log files are of this pattern - .b5068208-e1a4-11e6-bf01-fe55135034f3_20170101134598.log.1
-  public static final Pattern LOG_FILE_PATTERN =
-      Pattern.compile("\\.(.*)_(.*)\\.(.*)\\.([0-9]*)(_(([0-9]*)-([0-9]*)-([0-9]*)))?");
-  private static final String LOG_FILE_PREFIX = ".";
-=======
   // Log files are of this pattern - .b5068208-e1a4-11e6-bf01-fe55135034f3_20170101134598.log.1_1-0-1
   // Archive log files are of this pattern - .commits_.archive.1_1-0-1
   public static final Pattern LOG_FILE_PATTERN =
       Pattern.compile("\\.(.+)_(.*)\\.(.+)\\.(\\d+)(_((\\d+)-(\\d+)-(\\d+))(.cdc)?)?");
->>>>>>> ab61f61d
   private static final int MAX_ATTEMPTS_RECOVER_LEASE = 10;
   private static final long MIN_CLEAN_TO_KEEP = 10;
   private static final long MIN_ROLLBACK_TO_KEEP = 10;
